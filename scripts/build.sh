--- conflicted
+++ resolved
@@ -12,11 +12,6 @@
 
 webpack
 
-<<<<<<< HEAD
-printf "\n\nBuild: minify\n"
-cat dist/$bundle.js | uglifyjs -c warnings=false -m > dist/$bundle.min.js
-
-printf "\n\nBuild: CSS\n"
 for source in "$ROOT"/themes/[^_]*.sass; do
   base=`basename "$source" .sass`
   echo "$license" > dist/themes/$base.css
@@ -24,10 +19,6 @@
   node-sass "$source" >> dist/themes/$base.css
   cleancss dist/themes/$base.css > dist/themes/$base.min.css
 done
-=======
-cp themes/default.css dist/themes/default.css
-cleancss dist/themes/default.css > dist/themes/default.min.css
->>>>>>> 957a4ea1
 
 printf "$license" | cat - dist/${bundle}.js > /tmp/out && mv /tmp/out dist/${bundle}.js
 cd dist
